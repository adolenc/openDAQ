<<<<<<< HEAD
# 25.11.2024
## Description
- Delete the fields `id`, `name`, and `versionInfo` from the `IModule` interface and add them to the new `IModuleInfo` interface, which is a new field in the `IModule` interface
- `IModuleInfo` field is also added to `IComponentType` interface
- Works over Native
- Component Type is moved from `coreobjects` to `opendaq`

## Required integration changes
- Breaks binary compatibility

```
+ [interface] IModuleInfo : public IBaseObject
+ [function] IModuleInfo::getVersionInfo(IVersionInfo** version)
+ [function] IModuleInfo::getName(IVersionInfo** version)
+ [function] IModuleInfo::getId(IVersionInfo** version)
+ [interface] IComponentTypePrivate : public IBaseObject
+ [function] IComponentTypePrivate::setModuleInfo(IModuleInfo* info)
+ [function] IComponentType::getModuleInfo(IModuleInfo** info)
+ [function] IModule::getModuleInfo(IModuleInfo** info)
- [function] IModule::getVersionInfo(IVersionInfo** version)
- [function] IModule::getName(IVersionInfo** version)
- [function] IModule::getId(IVersionInfo** version)
```

# 20.11.2024
## Description
- Support for different client types over the native configuration protocol has been introduced.
- A ClientType selection property has been added to the general configuration object of the IDevice::addDevice method. Supported values are Control(0), Exclusive Control(1), and View Only(2).
- An ExclusiveControlDropOthers boolean property has been added to the general configuration object of the IDevice::addDevice method.
- The native configuration protocol has been updated to version 7.

## Required integration changes
- None. The default client type is Control(0), which is backward-compatible with previous protocol versions.

# 19.11.2024
## Description
- Raise minimum required config protocol version to 6 for the following device lockign metods: IDevice::lock(), IDevice::unlock(), IDevice::isLocked(Bool* isLockedOut)

=======
# 12.11.2024:
## Description
- Improved component updates.
- Removed generation of local ID for client device in instance.
- Fixed connecting signals to input ports on the server to which the client is connecting during configuration loading.
## Required integration changes:
- An instance with the client device as the root device no longer generates a unique ID but uses `openDAQDevice` as the ID.
- If a developer encountered issues restoring signal connections from the client to the server during configuration loading, they need to create a new configuration and save it. Otherwise, everything should work fine.

```
+ [function] ISignalPrivate::getSignalSerializeId(IString** serializeId)
```

>>>>>>> 45a66d45
# 08.11.2024
## Description
- Add support for forcefully unlocking a device over native config protocol
- Native config protocol bumped to version 6
- Add user lock object to serialized device

## Required integration changes
- Breaks binary compatibility

```
+ [function] IDevicePrivate::forceUnlock()

+ [function] IAuthenticationProvider::findUser(IString* username, IUser** userOut)

+ [interface] IUserLock : public IBaseObject
+ [function] IUserLock::lock(IUser* user = nullptr)
+ [function] IUserLock::unlock(IUser* user = nullptr)
+ [function] IUserLock::forceUnlock()
+ [function] IUserLock::isLocked(Bool* isLockedOut)
```

# 29.10.2024:
## Description
- Implement thread synchronization mechanism in property objects
- Provides new internal method to allow for recursive locking in onWrite/onRead events via `GenericPropertyObjectImpl::getRecursiveConfigLock()`
- A standard lock guard can be acquired via `GenericPropertyObjectImpl::getAcquisitionLock()`
- The `sync` mutex previously available in `ComponentImpl` was moved up to `GenericPropertyObjectImpl`

## Required integration changes:
- The `sync` mutex available in the `GenericPropertyObjectImpl` should no longer be locked in `onWrite`/`onRead` events. If needed due to used programming patterns, the `getRecursiveConfigLock` method should be used instead. See the reference device implementations for guidance.
- Current device/function block implementations that lock the `sync` mutex during events will deadlock.

```
+ [function] ICoercer::coerceNoLock(IBaseObject* propObj, IBaseObject* value, IBaseObject** result)

+ [function] IValidator::validateNoLock(IBaseObject* propObj, IBaseObject* value)

+ [function] IEvalValue::getResultNoLock(IBaseObject** obj)

+ [function] IPropertyInternal::getValueTypeNoLock(CoreType* type)    
+ [function] IPropertyInternal::getKeyTypeNoLock(CoreType* type)    
+ [function] IPropertyInternal::getItemTypeNoLock(CoreType* type)    
+ [function] IPropertyInternal::getDescriptionNoLock(IString** description)    
+ [function] IPropertyInternal::getUnitNoLock(IUnit** unit)    
+ [function] IPropertyInternal::getMinValueNoLock(INumber** min)    
+ [function] IPropertyInternal::getMaxValueNoLock(INumber** max)    
+ [function] IPropertyInternal::getDefaultValueNoLock(IBaseObject** value)    
+ [function] IPropertyInternal::getSuggestedValuesNoLock(IList** values)    
+ [function] IPropertyInternal::getVisibleNoLock(Bool* visible)    
+ [function] IPropertyInternal::getReadOnlyNoLock(Bool* readOnly)    
+ [function] IPropertyInternal::getSelectionValuesNoLock(IBaseObject** values)    
+ [function] IPropertyInternal::getReferencedPropertyNoLock(IProperty** propertyEval)    
+ [function] IPropertyInternal::getIsReferencedNoLock(Bool* isReferenced)    
+ [function] IPropertyInternal::getValidatorNoLock(IValidator** validator)    
+ [function] IPropertyInternal::getCoercerNoLock(ICoercer** coercer)    
+ [function] IPropertyInternal::getCallableInfoNoLock(ICallableInfo** callable)    
+ [function] IPropertyInternal::getStructTypeNoLock(IStructType** structType)    

+ [function] IPropertyObjectInternal::checkForReferencesNoLock(IProperty* property, Bool* isReferenced)
+ [function] IPropertyObjectInternal::getPropertyValueNoLock(IString* name, IBaseObject** value)
+ [function] IPropertyObjectInternal::getPropertySelectionValueNoLock(IString* name, IBaseObject** value)
+ [function] IPropertyObjectInternal::setPropertyValueNoLock(IString* name, IBaseObject* value)
```

# 8.11.2024
## Description
- Block Reader, Tail Reader and Stream Reader now skip events by default in Python

## Required integration changes
- In Python, you need to explicitly set `skip_events=False` if you don't want to skip the events in Block, Tail and Stream Reader

# 29.10.2024

## Description
- Support creating readers with connected input port

## Required integration changes
- None

```
+ [interface] IConnectionInternal : public IBaseObject
+ [function] IConnectionInternal::enqueueLastDescriptor()
```

# 24.10.2024

## Description
- Add a way to view the server protocol version in server capabilities.
- Fix the path issue in ConfigurationConnectionInfo of device info: If the connection to the device included a path, ensure the path is correctly reflected in the ConfigurationConnectionInfo.
- For native configuration, update the ConfigurationConnectionInfo of device info to display the actual protocol version used in communication between the server and client.
- Native client default config property `ProtocolVersion` is set to the latest support protocol version

##  Required integration changes
- Breaks binary compatibility

```
+ [function] IServerCapability::getProtocolVersion(IString** version)
+ [function] IServerCapabilityConfig::setProtocolVersion(IString* version)
```

# 24.10.2024

## Description
- Implement log file info interface

## Required integration changes:
- Breaks binary compatibility

```
+ [interface] ILogFileInfoBuilder : public IBaseObject
+ [function] ILogFileInfoBuilder::build(ILogFileInfo** logFileInfo)
+ [function] ILogFileInfoBuilder::getLocalPath(IString** localPath)
+ [function] ILogFileInfoBuilder::setLocalPath(IString* localPath)
+ [function] ILogFileInfoBuilder::getName(IString** name)
+ [function] ILogFileInfoBuilder::setName(IString* name)
+ [function] ILogFileInfoBuilder::getId(IString** id)
+ [function] ILogFileInfoBuilder::setId(IString* id)
+ [function] ILogFileInfoBuilder::getDescription(IString** description)
+ [function] ILogFileInfoBuilder::setDescription(IString* description)
+ [function] ILogFileInfoBuilder::getEncoding(IString** encoding)
+ [function] ILogFileInfoBuilder::setEncoding(IString* encoding)
+ [function] ILogFileInfoBuilder::getSize(SizeT* size)
+ [function] ILogFileInfoBuilder::setSize(SizeT size)
+ [function] ILogFileInfoBuilder::getLastModified(IString** lastModified)
+ [function] ILogFileInfoBuilder::setLastModified(IString* lastModified)
+ [factory] LogFileInfoBuilderPtr::LogFileInfoBuilder()

+ [interface] ILogFileInfo : public IBaseObject
+ [function] ILogFileInfo::getId(IString** id)
+ [function] ILogFileInfo::getLocalPath(IString** localPath)
+ [function] ILogFileInfo::getName(IString** name)
+ [function] ILogFileInfo::getDescription(IString** description)
+ [function] ILogFileInfo::getSize(SizeT* size)
+ [function] ILogFileInfo::getEncoding(IString** encoding)
+ [function] ILogFileInfo::getLastModified(IString** lastModified)

+ [function] IDevice::getLogFileInfos(IList** logFileInfos)
+ [function] IDevice::getLog(IString** log, IString* id, Int size = -1, Int offset = 0)
```

# 21.10.2024

## Description
- Introduce a new Sample Type "Null"
- Replace nullptr with a Data Descriptor having SampleType::Null in the "DATA_DESCRIPTOR_CHANGED" event packet when a signal's descriptor is not assigned
- Enable resetting the signal's Data Descriptor to nullptr

## Required integration changes:
- In the "DATA_DESCRIPTOR_CHANGED" event packet, the parameters "DataDescriptor" and "DomainDataDescriptor" are set to nullptr only if the corresponding descriptors have not changed.
  If the signal descriptor is not assigned, they are set to a DataDescriptor object with the "Null" sample type.

```
+ [factory] DataDescriptorPtr NullDataDescriptor()
```

# 11.10.2024

## Description
- Add methods in function block to add/remove nested fb

##  Required integration changes
- Breaks binary compatibility
- For function blocks that contain nested function blocks, developers should override the method 
    `FunctionBlockPtr onAddFunctionBlock(const StringPtr& typeId, const PropertyObjectPtr& config)` as this method is used during the loadConfiguration process. 
    Additionally, developers may optionally override the methods `DictPtr<IString, IFunctionBlockType> onGetAvailableFunctionBlockTypes()` 
    and `void onRemoveFunctionBlock(const FunctionBlockPtr& functionBlock)`.
    
    Examples of this can be found in the mock function block (`core/opendaq/opendaq/mocks/include/opendaq/mock/mock_fb.h`) 
    or the statistics function block (`modules/ref_fb_module/include/ref_fb_module/statistics_fb_impl.h`).

```
+ [function] IFunctionBlock::getAvailableFunctionBlockTypes(IDict** functionBlockTypes)
+ [function] IFunctionBlock::addFunctionBlock(IFunctionBlock** functionBlock, IString* typeId, IPropertyObject* config = nullptr)
+ [function] IFunctionBlock::removeFunctionBlock(IFunctionBlock* functionBlock)
```

# 10.10.2024

## Description
- Restoring the device while loading the configuration.
- Add update parameters to set a flag indicating whether to use the existing device or recreate a new one

## Required integration changes
- Breaks binary compatibility

```
-m[function] IUpdatable::update(ISerializedObject* update)
+m[function] IUpdatable::update(ISerializedObject* update, IBaseObject* config)

-m[function] IDeserializer::update(IUpdatable * updatable, IString * serialized)
+m[function] IDeserializer::update(IUpdatable* updatable, IString* serialized, IBaseObject* config)

+ [function] IComponentUpdateContext::getReAddDevicesEnabled(Bool* enabled)

+ [interface] IUpdateParameters: public IPropertyObject
+ [function] IUpdateParameters::getReAddDevicesEnabled(Bool* enabled)
+ [function] IUpdateParameters::setReAddDevicesEnabled(Bool enabled)
+ [factory] UpdateParametersPtr UpdateParameters()

-m[function] IDevice::loadConfiguration(IString* configuration)
+m[function] IDevice::loadConfiguration(IString* configuration, IUpdateParameters* config = nullptr)
```

# 4.10.2024

## Description
- Adds min read count option to multi reader. Default = 1. Reader will not read less that "min read count". If there are less
than "min read count" samples in the queue and there's an event after those samples, it will discard the samples and return event.

## Required integration changes 
- None

```
+ [function] IMultiReaderBuilder::setMinReadCount(SizeT minReadCount)
+ [function] IMultiReaderBuilder::getMinReadCount(SizeT* minReadCount)
-m [factory] MultiReaderPtr MultiReaderEx(const ListPtr<ISignal>& signals, SampleType valueReadType, SampleType domainReadType, ReadMode mode = ReadMode::Scaled, ReadTimeoutType timeoutType = ReadTimeoutType::All, Int requiredCommonSampleRate = -1, bool startOnFullUnitOfDomain = false)
+m [factory] MultiReaderPtr MultiReaderEx(const ListPtr<ISignal>& signals, SampleType valueReadType, SampleType domainReadType, ReadMode mode = ReadMode::Scaled, ReadTimeoutType timeoutType = ReadTimeoutType::All, Int requiredCommonSampleRate = -1, bool startOnFullUnitOfDomain = false,  SizeT minReadCount = 1)
```

# 03.10.2024

## Description
- Enable concurrent config connections limit for native server using "MaxAllowedConfigConnections" server config property
- Introduce a new PacketBuffer type ConnectionRejected in the native configuration protocol
- Native config protocol bumped to version 3

# 03.10.2024

## Description
- Bugfix where onPropertyValueWrite/Read events were available on the native protocol client, but were not fully supported.
- Said property object events were disabled to reduce probability of misuse.
- CoreEvents should be used instead of onWrite/Read events where needed.

# 03.10.2024

## Description
- Add support for device locking over native config protocol

## Required integration changes
- Breaks binary compatibility
```
+ [function] IDevice::lock()
+ [function] IDevice::unlock()
+ [function] IDevice::isLocked(Bool* locked)

+ [function] IAuthenticationProvider::authenticateAnonymous(IUser** userOut)
```
# 23.09.2024

## Description
- Enable multireader to be manually set inactive to drop data packets
- Add validation of unit parameters for power-reader function block input voltage signal
## Required integration changes 
- Unit symbol should be set to "V" within the unit object assigned for voltage input signal descriptor of "RefFBModulePowerReader" function block
```
+ [function] IMultiReader::setActive(Bool isActive)
+ [function] IMultiReader::getActive(Bool* isActive)
```
# 11.09.2024

## Description
- Enable client-to-device streaming feature within the Native protocol
- Introduce a new PacketBuffer type NoReplyRpc in the native configuration protocol
- Native config protocol bumped to version 2

# 11.09.2024

## Description
- Enable openDAQ servers to be added to the component tree under the device

## Required integration changes
- Breaks binary compatibility
```
-m[interface] IServer : public IBaseObject
+m[interface] IServer : public IFolder
+ [function] IServer::getSignals(IList** signals, ISearchFilter* searchFilter = nullptr)

- [function] IInstance::addServer(IString* serverTypeId, IPropertyObject* serverConfig, IServer** server)
- [function] IInstance::removeServer(IServer* server)
- [function] IInstance::getServers(IList** servers)

+ [function] IDevice::addServer(IString* typeId, IPropertyObject* config, IServer** server)
+ [function] IDevice::removeServer(IServer* server)
+ [function] IDevice::getServers(IList** servers)

+ [function] IModuleManagerUtils::createServer(IServer** server, IString* serverTypeId, IDevice* rootDevice, IPropertyObject* serverConfig = nullptr)
```
# 28.08.2024

## Description
- Multi reader returns events on first read
- Set default skip event for block reader to false
## Required integration changes
- By default creating block reader with signal had skip events true. Now skip events set to false
- Multi reader is not losing the first connection event packet. With first read, multi reader now returns event packets which were recieved by signal connection

# 28.08.2024

## Description
- Improving save/load mechanism for restoring input ports connection
```
+ [interface] IComponentUpdateContext : public IBaseObject
+ [function] IComponentUpdateContext::setInputPortConnection(IString* parentId, IString* portId, IString* signalId)
+ [function] IComponentUpdateContext::getInputPortConnections(IString* parentId, IDict** connections)
+ [function] IComponentUpdateContext::removeInputPortConnection(IString* parentId) 
+ [function] IComponentUpdateContext::getRootComponent(IComponent** rootComponent)
+ [function] IComponentUpdateContext::getSignal(IString* parentId, IString* portId, ISignal** signal)
+ [function] IComponentUpdateContext::setSignalDependency(IString* signalId, IString* parentId)

-m[function] IUpdatable::updateEnded()
+m[function] IUpdatable::updateEnded(IBaseObject* context)
+ [function] IUpdatable::updateInternal(ISerializedObject* update, IBaseObject* context)
```
# 26.08.2024

## Description
- Add OPENDAQ_ERR_CONNECTION_LOST error code and ConnectionLostException exception type.

## Required integration changes
- None, however, disconnection errors can now be identified by a specific error type.

#  21.08.2024

## Description
- Reference Domain Info was added as an interface that gives additional information about the reference domain
- Reference Domain Info has getters for:
    - Reference Domain ID (Signals with the same Reference Domain ID share a common synchronization source and can be read together)
    - Reference Domain Offset (which must be added to the domain values of the Signal for them to be equal to that of the sync source)
    - Reference Time Source (which is used to determine if two signals with different Domain IDs can be read together); possible values are: 
        - [Tai](https://en.wikipedia.org/wiki/International_Atomic_Time)
        - [Gps](https://en.wikipedia.org/wiki/Global_Positioning_System#Timekeeping)
        - [Utc](https://en.wikipedia.org/wiki/Coordinated_Universal_Time)
        - Unknown
    - Uses Offset
- There is also a builder available for creating Reference Domain Info
- Reference Domain Info is a part of two interfaces:
    - Device Domain
    - Data Descriptor
- Reference Domain Info is currently only supported over Native, not over OPC UA or LT Streaming protocols (this will cause two data descriptor changed events to be sent when combining supported and unsupported protocols for configuration/streaming - for example OPC UA and Native streaming)

## Required integration changes
- None, however, users are encouraged to use Reference Domain Info
```
+ [interface] IReferenceDomainInfo : public IBaseObject
+ [function] IReferenceDomainInfo::getReferenceDomainId(IString** referenceDomainId)
+ [function] IReferenceDomainInfo::getReferenceDomainOffset(IInteger** referenceDomainOffset)
+ [function] IReferenceDomainInfo::getReferenceTimeSource(TimeSource* referenceTimeSource)
+ [function] IReferenceDomainInfo::getUsesOffset(UsesOffset * usesOffset)

+ [interface] IReferenceDomainInfoBuilder : public IBaseObject
+ [function] IReferenceDomainInfoBuilder::build(IReferenceDomainInfo** referenceDomainInfo)
+ [function] IReferenceDomainInfoBuilder::setReferenceDomainId(IString** referenceDomainId)
+ [function] IReferenceDomainInfoBuilder::setReferenceDomainOffset(IInteger** referenceDomainOffset)
+ [function] IReferenceDomainInfoBuilder::setReferenceTimeSource(TimeSource* referenceTimeSource)
+ [function] IReferenceDomainInfoBuilder::setUsesOffset(UsesOffset * usesOffset)
+ [function] IReferenceDomainInfoBuilder::getReferenceDomainId(IString** referenceDomainId)
+ [function] IReferenceDomainInfoBuilder::getReferenceDomainOffset(IInteger** referenceDomainOffset)
+ [function] IReferenceDomainInfoBuilder::getReferenceTimeSource(TimeSource* referenceTimeSource)
+ [function] IReferenceDomainInfoBuilder::getUsesOffset(UsesOffset * usesOffset)

+ [factory] ReferenceDomainInfoBuilderPtr ReferenceDomainInfoBuilder()
+ [factory] ReferenceDomainInfoBuilderPtr ReferenceDomainInfoBuilderCopy(const ReferenceDomainInfoPtr& referenceDomainInfo)
+ [factory] ReferenceDomainInfoPtr ReferenceDomainInfoFromBuilder(const ReferenceDomainInfoBuilderPtr& builder)

+ [function] IDeviceDomain::getReferenceDomainInfo(IReferenceDomainInfo** referenceDomainInfo)
-m [factory] DeviceDomainPtr DeviceDomain(const RatioPtr& tickResolution, const StringPtr& origin, const UnitPtr& unit)
+m [factory] DeviceDomainPtr DeviceDomain(const RatioPtr& tickResolution, const StringPtr& origin, const UnitPtr& unit, const ReferenceDomainInfoPtr& referenceDomainInfo = nullptr)

+ [function] IDataDescriptor::getReferenceDomainInfo(IReferenceDomainInfo** referenceDomainInfo)
+ [function] IDataDescriptorBuilder::setReferenceDomainInfo(IReferenceDomainInfo* referenceDomainInfo)
+ [function] IDataDescriptorBuilder::getReferenceDomainInfo(IReferenceDomainInfo** referenceDomainInfo)
```
# 12.08.2024

## Description
- Changed logic of IProperty::getOnPropertyValue events.
- Now returns the owner's event when called, if the owner is assigned.
- A new function is available to get the class's event. That function is used internally to trigger class value change events.
```
+ [function] IEvent::getSubscribers(IList** subscribers)
+ [function] IPropertyInternal::getClassOnPropertyValueWriteEvent(IEvent** event)
+ [function] IPropertyInternal::getClassOnPropertyValueReadEvent(IEvent** event)
```
# 12.08.2024

## Description
- Integration the Sync Component
- Populating eval expression with %ChildProperty:PropertyNames to get the list of child properties names where the ChildProperty is an Object-type property
## Required integration changes
- Each device now has a sync component, which is visible in default components as `Synchronization`.
- To set Mode selection values or Status.State, developer can set custom values for property ModeOptions or Status.StateOptions.
- Sync component is replacing dummy property object in the ref device.
```
+ [interface] ISyncComponent : public IComponent
+ [function] ISyncComponent::getSyncLocked(Bool* synchronizationLocked)
+ [function] ISyncComponent::getSelectedSource(Int* selectedSource)
+ [function] ISyncComponent::setSelectedSource(Int selectedSource)
+ [function] ISyncComponent::getInterfaces(IDict** interfaces)

+ [interface] ISyncComponentPrivate : public IBaseObject
+ [function] ISyncComponentPrivate::setSyncLocked(Bool synchronizationLocked);
+ [function] ISyncComponentPrivate::addInterface(IPropertyObject* syncInterface);
+ [function] ISyncComponentPrivate::removeInterface(IString* syncInterfaceName);

+ [factory] SyncComponentPtr SyncComponent(const ContextPtr& context, const ComponentPtr& parent, const StringPtr& localId)
```
# 08.08.2024

## Description
- Add get/setValue method to IProperty
- Helpers allowing easier access to the property's value when iterating through an object's properties
```
+ [function] IProperty::getValue(IBaseObject** value)
+ [function] IProperty::setValue(IBaseObject* value)
```
# 26.07.2024

## Description
- Add method to IPropertyObject to detect begin/end update status
## Required integration changes
- Breaks binary compatibility
```
+ [function] IPropertyObject::getUpdating(Bool* updating)
```
# 25.07.2024

## Description
- Add user context to json serializer
```
+ [function] ISerializer::getUser(IBaseObject** user)
+ [function] ISerializer::setUser(IBaseObject* user)
```
# 23.07.2024

## Description
- Reader improvement
- Implementing reader builder for all Readers
- Populate connection methods 
## Required integration changes
- Its refused to create reader with input port which connected to signal, so developer must change the order of creating reader: create port, create reader, connect signal to port. (Otherwise will be thrown an exception)
- In first read, reader returns first event packet
- to read data without interruption on event packet, developer can create reader with builder, with setSkipEvents(true)
- reader::getAvailableSamples returns available samples until event packet if skipEvents == false, or until gap packet if skipEvents == true. 
To check if reader has data to handle, was implemented method IReader::getEmptys(Bool* empty), which returns true if there is data packet to read or there is an event packet
```
+ [function] IReader::getEmpty(Bool* empty)

+ [function] IBlockReaderBuilder::setSkipEvents(Bool skipEvents)
+ [function] IBlockReaderBuilder::getSkipEvents(Bool* skipEvents)

-m [function] IBlockReader::read(void* blocks, SizeT* count, SizeT timeoutMs = 0, IReaderStatus** status = nullptr)
+m [function] IBlockReader::read(void* blocks, SizeT* count, SizeT timeoutMs = 0, IBlockReaderStatus** status = nullptr)
-m [function] IBlockReader::readWithDomain(void* dataBlocks, void* domainBlocks, SizeT* count, SizeT timeoutMs = 0, IReaderStatus** status = nullptr)
+m [function] IBlockReader::readWithDomain(void* dataBlocks, void* domainBlocks, SizeT* count, SizeT timeoutMs = 0, IBlockReaderStatus** status = nullptr)

-m [function] IMultiReader::read(void* samples, SizeT* count, SizeT timeoutMs = 0, IReaderStatus** status = nullptr)
+m [function] IMultiReader::read(void* samples, SizeT* count, SizeT timeoutMs = 0, IMultiReaderStatus** status = nullptr)
-m [function] IMultiReader::readWithDomain(void* samples, void* domain, SizeT* count, SizeT timeoutMs = 0, IReaderStatus** status = nullptr)
+m [function] IMultiReader::readWithDomain(void* samples, void* domain, SizeT* count, SizeT timeoutMs = 0, IMultiReaderStatus** status = nullptr)
-m [function] IMultiReader::skipSamples(SizeT* count, IReaderStatus** status)
+m [function] IMultiReader::skipSamples(SizeT* count, IMultiReaderStatus** status)

-m [function] ITailReader::read(void* values, SizeT* count, IReaderStatus** status = nullptr)
+m [function] ITailReader::read(void* values, SizeT* count, ITailReaderStatus** status = nullptr)
-m [function] ITailReader::readWithDomain(void* values, void* domain, SizeT* count, IReaderStatus** status = nullptr)
+m [function] ITailReader::readWithDomain(void* values, void* domain, SizeT* count, ITailReaderStatus** status = nullptr)

m [function] IReaderStatus::getOffset(INumber** offset)

-m [factory] ReaderStatusPtr ReaderStatus(const EventPacketPtr& packet = nullptr, Bool valid = true)
+m [factory] ReaderStatusPtr ReaderStatus(const EventPacketPtr& packet = nullptr, Bool valid = true, const NumberPtr& offset = 0)
-m [factory] BlockReaderStatusPtr BlockReaderStatus(const EventPacketPtr& packet = nullptr, Bool valid = true, SizeT readSamples = 0)
+m [factory] BlockReaderStatusPtr BlockReaderStatus(const EventPacketPtr& packet = nullptr, Bool valid = true, const NumberPtr& offset = 0, SizeT readSamples = 0)
-m [factory] TailReaderStatusPtr TailReaderStatus(const EventPacketPtr& packet = nullptr, Bool valid = true, Bool sufficientHistory = true)
+m [factory] TailReaderStatusPtr TailReaderStatus(const EventPacketPtr& packet = nullptr, Bool valid = true, const NumberPtr& offset = 0, Bool sufficientHistory = true)
-m [factory] MultiReaderStatusPtr MultiReaderStatus(const DictPtr<ISignal, IEventPacket>& eventPackets = nullptr, Bool valid = true)
+m [factory] MultiReaderStatusPtr MultiReaderStatus(const EventPacketPtr& mainDescriptor, const DictPtr<IString, IEventPacket>& eventPackets = nullptr, Bool valid = true, const NumberPtr& offset = 0)

+ [factory] StreamReaderBuilderPtr StreamReaderBuilder()
+ [factory] StreamReaderPtr StreamReaderFromBuilder(const StreamReaderBuilderPtr& builder)
+ [factory] TailReaderBuilderPtr TailReaderBuilder()
+ [factory] TailReaderPtr TailReaderFromBuilder(const TailReaderBuilderPtr& builder)

-m [factory] StreamReaderPtr TailReaderFromExisting(TailReaderPtr invalidatedReader, SizeT historySize)
+m [factory] TailReaderPtr TailReaderFromExisting(TailReaderPtr invalidatedReader, SizeT historySize)

+ [interface] IStreamReaderBuilder : public IBaseObject
+ [function] IStreamReaderBuilder::build(IStreamReader** streamReader)
+ [function] IStreamReaderBuilder::setSignal(ISignal* signal)
+ [function] IStreamReaderBuilder::getSignal(ISignal** signal)
+ [function] IStreamReaderBuilder::setInputPort(IInputPort* port)
+ [function] IStreamReaderBuilder::getInputPort(IInputPort** port)
+ [function] IStreamReaderBuilder::setValueReadType(SampleType type)
+ [function] IStreamReaderBuilder::getValueReadType(SampleType* type)
+ [function] IStreamReaderBuilder::setDomainReadType(SampleType type)
+ [function] IStreamReaderBuilder::getDomainReadType(SampleType* type)
+ [function] IStreamReaderBuilder::setReadMode(ReadMode mode)
+ [function] IStreamReaderBuilder::getReadMode(ReadMode* mode)
+ [function] IStreamReaderBuilder::setReadTimeoutType(ReadTimeoutType type)
+ [function] IStreamReaderBuilder::getReadTimeoutType(ReadTimeoutType* type)
+ [function] IStreamReaderBuilder::setSkipEvents(Bool skipEvents)
+ [function] IStreamReaderBuilder::getSkipEvents(Bool* skipEvents)

+ [interface] ITailReaderBuilder : public IBaseObject
+ [function] ITailReaderBuilder::build(ITailReader** tailReader)
+ [function] ITailReaderBuilder::setSignal(ISignal* signal)
+ [function] ITailReaderBuilder::getSignal(ISignal** signal)
+ [function] ITailReaderBuilder::setInputPort(IInputPort* port)
+ [function] ITailReaderBuilder::getInputPort(IInputPort** port)
+ [function] ITailReaderBuilder::setValueReadType(SampleType type)
+ [function] ITailReaderBuilder::getValueReadType(SampleType* type)
+ [function] ITailReaderBuilder::setDomainReadType(SampleType type)
+ [function] ITailReaderBuilder::getDomainReadType(SampleType* type)
+ [function] ITailReaderBuilder::setReadMode(ReadMode mode)
+ [function] ITailReaderBuilder::getReadMode(ReadMode* mode)
+ [function] ITailReaderBuilder::setHistorySize(SizeT historySize)
+ [function] ITailReaderBuilder::getHistorySize(SizeT* historySize)
+ [function] ITailReaderBuilder::setSkipEvents(Bool skipEvents)
+ [function] ITailReaderBuilder::getSkipEvents(Bool* skipEvents)

-m [function] TimeReader::readWithDomain(void* values, std::chrono::system_clock::time_point* domain, daq::SizeT* count, daq::SizeT timeoutMs = 0, IReaderStatus** status = nullptr) const
+m [function] TimeReader::readWithDomain(void* values, std::chrono::system_clock::time_point* domain, daq::SizeT* count, daq::SizeT timeoutMs = 0, IReaderStatusType** status = nullptr) <- IReaderStatusType is type of internal reader

+ [function] IConnection::getSamplesUntilNextEventPacket(SizeT* samples)
+ [function] IConnection::getSamplesUntilNextGapPacket(SizeT* samples)
+ [function] IConnection::hasEventPacket(Bool* hasEventPacket)
+ [function] IConnection::hasGapPacket(Bool* hasGapPacket)
```
# 22.07.2024

## Description
- Standardize cases to PascalCase
    - Component IDs
        - Reference Device
        - Reference Function Blocks (backwards compatible)
            - Classifier
            - FFT
            - Power
            - Renderer
            - Scaling
            - Statistics
            - Trigger
        - AudioDeviceModuleWavWriter
        - Reference device IO components (AI, CAN, RefCh)
    - Component names
        - Default client device
    - Type IDs
        - Reference modules
        - Streaming/config clients (backwards compatible)
        - Server modules
        - MiniAudio
    - Type names
        - Reference modules
        - Streaming/config clients
        - Server modules
    - Server capability protocol ID (backwards compatible)
    - Server capability protocol name
    - Struct Type field names
    - Other

## Required integration changes
- Generally none, except for where integration depends upon changed strings listed above (in the description) in some way
- If relying on string comparison to hardcoded old IDs of things like FB, device, server types, or protocol IDs, those comparisons will need to be updated to match the new IDs, eg. a check like `if (fbType.getId() == "ref_fb_module_renderer")` will never be true
- Old IDs can still be used when adding new objects to a device via `addDevice`/`addFunctionBlock` or similar calls

# 10.07.2024

## Description
- Add address type and address reachability status to server capability
- Allows easier identification of what address is used, and checks if device is available
- Reachability is currently only available for ipv4
- "canPing" and "ipv4Address" properties have been removed from discovered device info

## Required integration changes
- If a client application has been relying on "canPing" and "ipv4Address" properties on device info, it should instead check the ServerCapability fields for "AddressType" in conjunction with "Addresses" to get the ipv4 address.
- "canPing" has been replaced with AddressReachabilityInfo on server capability and should be used instead. Non ipv4 addresses will for now be labelled as "Unknown" in terms of reachability
```
+ [function] IServerCapability::getAddressTypes(IList** addressTypes)
+ [function] IServerCapability::getAddressReachabilityStatus(IList** addressReachability)
+ [function] IServerCapabilityConfig::addAddressType(IString* addressType)
+ [function] IServerCapabilityConfig::addAddressReachabilityStatus(AddressReachabilityStatus addressReachability)
+ [function] IServerCapabilityConfig::setAddressReachabilityStatus(IList* addressReachability)
``` 
# 04.07.2024

## Description
- Make device connection string prefix mandatory
- Remove "accepts connection string" methods from module

## Required integration changes
- onGetAvailableDeviceTypes() override in modules now has to add a "prefix" to its device type
- onAcceptsConnectionParameters and onAcceptsStreamingConnectionParameters overrides should be removed from modules
- Connection strings must now always start with a prefix, followed by "://"
``` 
-m [factory] inline DeviceTypePtr DeviceType(const StringPtr& id, const StringPtr& name, const StringPtr& description, const PropertyObjectPtr& defaultConfig = PropertyObject())
+m [factory] inline DeviceTypePtr DeviceType(const StringPtr& id, const StringPtr& name, const StringPtr& description, const StringPtr& prefix, const PropertyObjectPtr& defaultConfig = PropertyObject())
- [function] IModule::acceptsConnectionParameters(Bool* accepted, IString* connectionString, IPropertyObject* config = nullptr)
- [function] IModule::acceptsStreamingConnectionParameters(Bool* accepted, IString* connectionString, IPropertyObject* config = nullptr)
```

# 21.06.2024
``` 
- [function] IDeviceInfoInternal::hasServerCapability(IString* protocolId, Bool* hasCapability)
+ [function] IDeviceInfo::hasServerCapability(IString* protocolId, Bool* hasCapability)
+ [function] IDeviceInfo::getServerCapability(IString* protocolId, IServerCapability** capability)
``` 
# 21.06.2024
``` 
-m [function] IInstanceBuilder::addDiscoveryService
+m [function] IInstanceBuilder::addDiscoveryServer
-m [function] IInstanceBuilder::getDiscoveryServices
+m [function] IInstanceBuilder::getDiscoveryServers
``` 
# 17.06.2024

## Description
- Add StreamingType object
- Change ComponentType objects to use builder pattern
- Provide default add-device config object containing config of all modules
``` 
+ [function] IDevice::createDefaultAddDeviceConfig(IPropertyObject** defaultConfig)
+ [function] IDeviceType::getConnectionStringPrefix(IString** prefix) = 0;
+ [interface] IComponentTypeBuilder : public IBaseObject
+ [interface] IServerType : public IComponentType
+ [factory] ComponentTypeBuilderPtr StreamingTypeBuilder()
+ [factory] ComponentTypeBuilderPtr DeviceTypeBuilder()
+ [factory] ComponentTypeBuilderPtr FunctionBlockTypeBuilder()
+ [factory] ComponentTypeBuilderPtr ServerTypeBuilder()
+ [function] createDefaultAddDeviceConfig(IPropertyObject** defaultConfig)
+ [function] IModule::getAvailableStreamingTypes(IDict** streamingTypes)
+ [function] IModuleManagerUtils::getAvailableStreamingTypes(IDict** streamingTypes)
+ [function] IModuleManagerUtils::createDefaultAddDeviceConfig(IDict** streamingTypes)
``` 
# 30.05.2024

## Description
- Supporting reading client's connection info in the deviceInfo
```
+ [function] IDeviceInfo::getConfigurationConnectionInfo(IServerCapability** connectionInfo)
```
# 27.05.2024

## Description
- Supporting servers to be discovered by mDNS
``` 
+ [interface] IServer::getId(IString** serverId)
+ [interface] IServer::enableDiscovery();

+ [interface] IDiscoveryServer
+ [function] IDiscoveryServer::registerService(IString* id, IPropertyObject* config, IDeviceInfo* deviceInfo);
+ [function] IDiscoveryServer::unregisterService(IString* id)
+ [factory] DiscoveryServerPtr MdnsDiscoveryServer(const LoggerPtr& logger)

+ [function] IInstanceBuilder::getDiscoveryServices(IList** services)
+ [function] IInstanceBuilder::addDiscoveryService(IString* serviceName)

+ [function] Context::getDiscoveryServers(IDict** services);
-m [factory] ContextPtr Context(const SchedulerPtr& scheduler,
                           const LoggerPtr& logger,
                           const TypeManagerPtr& typeManager,
                           const ModuleManagerPtr& moduleManager,
                           const AuthenticationProviderPtr& authenticationProvider,
                           const DictPtr<IString, IBaseObject> options = Dict<IString, IBaseObject>())
+m [factory] ContextPtr Context(const SchedulerPtr& scheduler,
                           const LoggerPtr& logger,
                           const TypeManagerPtr& typeManager,
                           const ModuleManagerPtr& moduleManager,
                           const AuthenticationProviderPtr& authenticationProvider,
                           const DictPtr<IString, IBaseObject> options = Dict<IString, IBaseObject>(),
                           const DictPtr<IString, IDiscoveryServer> discoveryServices = Dict<IString, IDiscoveryServer>())
``` 
# 17.05.2024

## Description
- Add ability to manually connect to streaming for device after device added
- Create connection string from ServerCapability via modules
``` 
+ [function] IDevice::addStreaming(IStreaming** streaming, IString* connectionString, IPropertyObject* config = nullptr)
+ [function] IModuleManagerUtils::createStreaming(IStreaming** streaming, IString* connectionString, IPropertyObject* config = nullptr)

-m [function] IModule::createStreaming(IStreaming** streaming, IString* connectionString, IPropertyObject* config)
+m [function] IModule::createStreaming(IStreaming** streaming, IString* connectionString, IPropertyObject* config = nullptr)

+ [function] IModule::createConnectionString(IString** connectionString, IServerCapability* serverCapability)
``` 
# 16.05.2024

## Description
- Add functions for sending and dequeueing multiple packets
- Add functions with steal reference behaviour for sending packets
``` 
+ [function] ErrCode ISignalConfig::sendPackets(IList* packets)
+ [function] ErrCode ISignalConfig::sendPacketAndStealRef(IPacket* packet)
+ [function] ErrCode ISignalConfig::sendPacketsAndStealRef(IList* packets)

+ [function] ErrCode IConnection::enqueueAndStealRef(IPacket* packet)
+ [function] ErrCode IConnection::enqueueMultiple(IList* packets)
+ [function] ErrCode IConnection::enqueueMultipleAndStealRef(IList* packets)
+ [function] ErrCode IConnection::dequeueAll(IList** packets)()
``` 
# 26.04.2024

## Description
- Produce gap packets on request
``` 
-m [factory] InputPortConfigPtr InputPort(const ContextPtr& context, const ComponentPtr& parent, const StringPtr& localId)
+m [factory] InputPortConfigPtr InputPort(const ContextPtr& context, const ComponentPtr& parent, const StringPtr& localId, bool gapChecking = false)
+ [function] InputPortConfig::getGapCheckingEnabled(Bool* gapCheckingEnabled);
+ [factory] EventPacketPtr ImplicitDomainGapDetectedEventPacket(const NumberPtr& diff)
+ [packet] IMPLICIT_DOMAIN_GAP_DETECTED
``` 
# 26.04.2024

## Description
- Clone property object to create default config from type
``` 
-m [factory] DeviceTypePtr DeviceType(const StringPtr& id, const StringPtr& name, const StringPtr& description, const FunctionPtr& createDefaultConfigCallback = nullptr)
+m [factory] DeviceTypePtr DeviceType(const StringPtr& id, const StringPtr& name, const StringPtr& description, const PropertyObjectPtr& defaultConfig = PropertyObject())
-m [factory] FunctionBlockTypePtr FunctionBlockType(const StringPtr& id, const StringPtr& name, const StringPtr& description, const FunctionPtr& createDefaultConfigCallback = nullptr)
+m [factory] FunctionBlockTypePtr FunctionBlockType(const StringPtr& id, const StringPtr& name, const StringPtr& description, const PropertyObjectPtr& defaultConfig = PropertyObject())
-m [factory] ServerTypePtr ServerType(const StringPtr& id, const StringPtr& name, const StringPtr& description, const FunctionPtr& createDefaultConfigCallback = nullptr)
+m [factory] ServerTypePtr ServerType(const StringPtr& id, const StringPtr& name, const StringPtr& description, const PropertyObjectPtr& defaultConfig = PropertyObject())
``` 
# 25.04.2024

## Description
- Add mirrored device base implementation as a general approach to manage streaming sources for configuration enabled devices
``` 
+ [interface] IMirroredDevice
+ [function] IMirroredDevice::getStreamingSources(IList** streamingSources)

+ [interface] IMirroredDeviceConfig
+ [function] IMirroredDeviceConfig::addStreamingSource(IStreaming* streamingSource)
+ [function] IMirroredDeviceConfig::removeStreamingSource(IString* streamingConnectionString)
``` 
# 23.04.2024

## Description
- Adding addresses in ServerCapability
``` 
+ [function] IServerCapabilityConfig::addAddress(IString* address)
+ [function] IServerCapability::getAddresses(IList** addresses)
``` 
# 22.04.2024

## Description
- Fix reserved keyword clashes with Delphi bindings
``` 
- [function] IPermissionsBuilder::set(StringPtr groupId, PermissionMaskBuilderPtr permissions)
+ [function] IPermissionsBuilder::assign(StringPtr groupId, PermissionMaskBuilderPtr permissions)
``` <|MERGE_RESOLUTION|>--- conflicted
+++ resolved
@@ -1,4 +1,3 @@
-<<<<<<< HEAD
 # 25.11.2024
 ## Description
 - Delete the fields `id`, `name`, and `versionInfo` from the `IModule` interface and add them to the new `IModuleInfo` interface, which is a new field in the `IModule` interface
@@ -37,7 +36,6 @@
 ## Description
 - Raise minimum required config protocol version to 6 for the following device lockign metods: IDevice::lock(), IDevice::unlock(), IDevice::isLocked(Bool* isLockedOut)
 
-=======
 # 12.11.2024:
 ## Description
 - Improved component updates.
@@ -51,7 +49,6 @@
 + [function] ISignalPrivate::getSignalSerializeId(IString** serializeId)
 ```
 
->>>>>>> 45a66d45
 # 08.11.2024
 ## Description
 - Add support for forcefully unlocking a device over native config protocol
